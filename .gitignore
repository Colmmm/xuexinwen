--- conflicted
+++ resolved
@@ -32,11 +32,9 @@
 #python
 */__pycache__/
 */venv/
-<<<<<<< HEAD
 
 
 #docker up
 nohup.out
-=======
-*/*/__pycache__/
->>>>>>> f3b6180c
+
+*/*/__pycache__/