--- conflicted
+++ resolved
@@ -29,7 +29,8 @@
 
 def daily_news_run(articles_dir="../articles/"):
 
-    for topic in ["英超", "足球", "國際", "台灣", "英國" ]:
+    #for topic in ["英超", "足球", "國際", "台灣", "英國" ]:
+    for topic in ["國際"]:
         try:
             article = download_and_process_article(topic=topic)
         except Exception as e:
@@ -45,11 +46,7 @@
             except json.decoder.JSONDecodeError:
                 article_list = []  # Handle the case of an empty or invalid JSON file
             # add new articleId 
-<<<<<<< HEAD
-            article_list.extend(article.article_id)
-=======
             article_list.insert(0, article.article_id)
->>>>>>> aa2a1e60
             # save list
             with open(f"{articles_dir}/articles.json", 'w') as file:
                 json.dump(article_list, file, indent=4)
