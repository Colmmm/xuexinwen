version: '3'
services:
  frontend:
    build:
      context: .
    image: xue_frontend
    ports:
      - "3000:80"  # port 3000 for development and 80 for production
    volumes:
          - .:/app
    environment:
<<<<<<< HEAD
      - PRODUCTION=false
=======
      - WATCHPACK_POLLING=true # create-ui-app >= 5.x
      - FAST_REFRESH=false
      - REACT_APP_API_URL=http://localhost:5000
>>>>>>> f3b6180c

  backend:
    build:
      context: ./backend
    image: xue_backend
    ports:
      - "5000:5000"  # Expose the Flask backend on port 5000
    volumes:
      - ./backend:/app
    environment:
<<<<<<< HEAD
      - PRODUCTION=false
=======
      - FLASK_ENV=development  # Set the Flask environment (you can customize this)
      - WATCHPACK_POLLING=true # create-ui-app >= 5.x
      - FAST_REFRESH=false

  news_fetcher:
    build:
      context: ./backend/fetch_news
    image: xue_fetch_news
    volumes:
      - ./backend/:/app
    environment:
      - OPENAI_API_KEY=$OPENAI_API_KEY
    restart: always
>>>>>>> f3b6180c
<|MERGE_RESOLUTION|>--- conflicted
+++ resolved
@@ -9,13 +9,7 @@
     volumes:
           - .:/app
     environment:
-<<<<<<< HEAD
       - PRODUCTION=false
-=======
-      - WATCHPACK_POLLING=true # create-ui-app >= 5.x
-      - FAST_REFRESH=false
-      - REACT_APP_API_URL=http://localhost:5000
->>>>>>> f3b6180c
 
   backend:
     build:
@@ -26,12 +20,7 @@
     volumes:
       - ./backend:/app
     environment:
-<<<<<<< HEAD
       - PRODUCTION=false
-=======
-      - FLASK_ENV=development  # Set the Flask environment (you can customize this)
-      - WATCHPACK_POLLING=true # create-ui-app >= 5.x
-      - FAST_REFRESH=false
 
   news_fetcher:
     build:
@@ -41,5 +30,4 @@
       - ./backend/:/app
     environment:
       - OPENAI_API_KEY=$OPENAI_API_KEY
-    restart: always
->>>>>>> f3b6180c
+    restart: always